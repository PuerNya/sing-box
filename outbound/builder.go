package outbound

import (
	"context"

	"github.com/inazumav/sing-box/adapter"
	C "github.com/inazumav/sing-box/constant"
	"github.com/inazumav/sing-box/log"
	"github.com/inazumav/sing-box/option"
	E "github.com/sagernet/sing/common/exceptions"
)

func New(ctx context.Context, router adapter.Router, logger log.ContextLogger, tag string, options option.Outbound) (adapter.Outbound, error) {
	var metadata *adapter.InboundContext
	if tag != "" {
		ctx, metadata = adapter.AppendContext(ctx)
		metadata.Outbound = tag
	}
	if options.Type == "" {
		return nil, E.New("missing outbound type")
	}
	ctx = ContextWithTag(ctx, tag)
	switch options.Type {
	case C.TypeDirect:
		return NewDirect(router, logger, tag, options.DirectOptions)
	case C.TypeBlock:
		return NewBlock(logger, tag), nil
	case C.TypeDNS:
		return NewDNS(router, tag), nil
	case C.TypeSOCKS:
		return NewSocks(router, logger, tag, options.SocksOptions)
	case C.TypeHTTP:
		return NewHTTP(ctx, router, logger, tag, options.HTTPOptions)
	case C.TypeShadowsocks:
		return NewShadowsocks(ctx, router, logger, tag, options.ShadowsocksOptions)
	case C.TypeVMess:
		return NewVMess(ctx, router, logger, tag, options.VMessOptions)
	case C.TypeTrojan:
		return NewTrojan(ctx, router, logger, tag, options.TrojanOptions)
	case C.TypeHysteria:
		return NewHysteria(ctx, router, logger, tag, options.HysteriaOptions)
	case C.TypeTor:
		return NewTor(ctx, router, logger, tag, options.TorOptions)
	case C.TypeSSH:
		return NewSSH(ctx, router, logger, tag, options.SSHOptions)
	case C.TypeShadowTLS:
		return NewShadowTLS(ctx, router, logger, tag, options.ShadowTLSOptions)
	case C.TypeShadowsocksR:
		return NewShadowsocksR(ctx, router, logger, tag, options.ShadowsocksROptions)
	case C.TypeVLESS:
		return NewVLESS(ctx, router, logger, tag, options.VLESSOptions)
	case C.TypeTUIC:
		return NewTUIC(ctx, router, logger, tag, options.TUICOptions)
<<<<<<< HEAD
=======
	case C.TypeHysteria2:
		return NewHysteria2(ctx, router, logger, tag, options.Hysteria2Options)
>>>>>>> 2aa23202
	case C.TypeSelector:
		return NewSelector(router, logger, tag, options.SelectorOptions)
	case C.TypeURLTest:
		return NewURLTest(ctx, router, logger, tag, options.URLTestOptions)
	default:
		return nil, E.New("unknown outbound type: ", options.Type)
	}
}<|MERGE_RESOLUTION|>--- conflicted
+++ resolved
@@ -51,11 +51,8 @@
 		return NewVLESS(ctx, router, logger, tag, options.VLESSOptions)
 	case C.TypeTUIC:
 		return NewTUIC(ctx, router, logger, tag, options.TUICOptions)
-<<<<<<< HEAD
-=======
 	case C.TypeHysteria2:
 		return NewHysteria2(ctx, router, logger, tag, options.Hysteria2Options)
->>>>>>> 2aa23202
 	case C.TypeSelector:
 		return NewSelector(router, logger, tag, options.SelectorOptions)
 	case C.TypeURLTest:
