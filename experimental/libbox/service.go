--- conflicted
+++ resolved
@@ -2,19 +2,10 @@
 
 import (
 	"context"
-	box "github.com/inazumav/sing-box"
 	"net/netip"
 	runtimeDebug "runtime/debug"
 	"syscall"
 
-<<<<<<< HEAD
-	"github.com/inazumav/sing-box/adapter"
-	"github.com/inazumav/sing-box/common/process"
-	"github.com/inazumav/sing-box/common/urltest"
-	"github.com/inazumav/sing-box/experimental/libbox/internal/procfs"
-	"github.com/inazumav/sing-box/experimental/libbox/platform"
-	"github.com/inazumav/sing-box/option"
-=======
 	"github.com/sagernet/sing-box"
 	"github.com/sagernet/sing-box/adapter"
 	"github.com/sagernet/sing-box/common/process"
@@ -22,7 +13,6 @@
 	"github.com/sagernet/sing-box/experimental/libbox/internal/procfs"
 	"github.com/sagernet/sing-box/experimental/libbox/platform"
 	"github.com/sagernet/sing-box/option"
->>>>>>> 2aa23202
 	"github.com/sagernet/sing-tun"
 	"github.com/sagernet/sing/common"
 	"github.com/sagernet/sing/common/control"
@@ -35,18 +25,11 @@
 )
 
 type BoxService struct {
-<<<<<<< HEAD
-	ctx          context.Context
-	cancel       context.CancelFunc
-	instance     *box.Box
-	pauseManager pause.Manager
-=======
 	ctx                   context.Context
 	cancel                context.CancelFunc
 	instance              *box.Box
 	pauseManager          pause.Manager
 	urlTestHistoryStorage *urltest.HistoryStorage
->>>>>>> 2aa23202
 }
 
 func NewService(configContent string, platformInterface PlatformInterface) (*BoxService, error) {
@@ -57,16 +40,10 @@
 	runtimeDebug.FreeOSMemory()
 	ctx, cancel := context.WithCancel(context.Background())
 	ctx = filemanager.WithDefault(ctx, sWorkingPath, sTempPath, sUserID, sGroupID)
-<<<<<<< HEAD
-	ctx = service.ContextWithPtr(ctx, urltest.NewHistoryStorage())
-	sleepManager := pause.NewDefaultManager(ctx)
-	ctx = pause.ContextWithManager(ctx, sleepManager)
-=======
 	urlTestHistoryStorage := urltest.NewHistoryStorage()
 	ctx = service.ContextWithPtr(ctx, urlTestHistoryStorage)
 	pauseManager := pause.NewDefaultManager(ctx)
 	ctx = pause.ContextWithManager(ctx, pauseManager)
->>>>>>> 2aa23202
 	instance, err := box.New(box.Options{
 		Context:           ctx,
 		Options:           options,
@@ -78,18 +55,11 @@
 	}
 	runtimeDebug.FreeOSMemory()
 	return &BoxService{
-<<<<<<< HEAD
-		ctx:          ctx,
-		cancel:       cancel,
-		instance:     instance,
-		pauseManager: sleepManager,
-=======
 		ctx:                   ctx,
 		cancel:                cancel,
 		instance:              instance,
 		urlTestHistoryStorage: urlTestHistoryStorage,
 		pauseManager:          pauseManager,
->>>>>>> 2aa23202
 	}, nil
 }
 
