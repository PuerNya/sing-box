package constant

const (
	TypeTun          = "tun"
	TypeRedirect     = "redirect"
	TypeTProxy       = "tproxy"
	TypeDirect       = "direct"
	TypeBlock        = "block"
	TypeDNS          = "dns"
	TypeSOCKS        = "socks"
	TypeHTTP         = "http"
	TypeMixed        = "mixed"
	TypeShadowsocks  = "shadowsocks"
	TypeVMess        = "vmess"
	TypeTrojan       = "trojan"
	TypeNaive        = "naive"
	TypeWireGuard    = "wireguard"
	TypeHysteria     = "hysteria"
	TypeTor          = "tor"
	TypeSSH          = "ssh"
	TypeShadowTLS    = "shadowtls"
	TypeShadowsocksR = "shadowsocksr"
	TypeVLESS        = "vless"
	TypeTUIC         = "tuic"
<<<<<<< HEAD
=======
	TypeHysteria2    = "hysteria2"
>>>>>>> 2aa23202
)

const (
	TypeSelector = "selector"
	TypeURLTest  = "urltest"
)

func ProxyDisplayName(proxyType string) string {
	switch proxyType {
	case TypeDirect:
		return "Direct"
	case TypeBlock:
		return "Block"
	case TypeDNS:
		return "DNS"
	case TypeSOCKS:
		return "SOCKS"
	case TypeHTTP:
		return "HTTP"
	case TypeShadowsocks:
		return "Shadowsocks"
	case TypeVMess:
		return "VMess"
	case TypeTrojan:
		return "Trojan"
	case TypeNaive:
		return "Naive"
	case TypeWireGuard:
		return "WireGuard"
	case TypeHysteria:
		return "Hysteria"
	case TypeTor:
		return "Tor"
	case TypeSSH:
		return "SSH"
	case TypeShadowTLS:
		return "ShadowTLS"
	case TypeShadowsocksR:
		return "ShadowsocksR"
	case TypeVLESS:
		return "VLESS"
	case TypeTUIC:
		return "TUIC"
<<<<<<< HEAD
=======
	case TypeHysteria2:
		return "Hysteria2"
>>>>>>> 2aa23202
	case TypeSelector:
		return "Selector"
	case TypeURLTest:
		return "URLTest"
	default:
		return "Unknown"
	}
}<|MERGE_RESOLUTION|>--- conflicted
+++ resolved
@@ -22,10 +22,7 @@
 	TypeShadowsocksR = "shadowsocksr"
 	TypeVLESS        = "vless"
 	TypeTUIC         = "tuic"
-<<<<<<< HEAD
-=======
 	TypeHysteria2    = "hysteria2"
->>>>>>> 2aa23202
 )
 
 const (
@@ -69,11 +66,8 @@
 		return "VLESS"
 	case TypeTUIC:
 		return "TUIC"
-<<<<<<< HEAD
-=======
 	case TypeHysteria2:
 		return "Hysteria2"
->>>>>>> 2aa23202
 	case TypeSelector:
 		return "Selector"
 	case TypeURLTest:
