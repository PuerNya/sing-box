package main

import (
	"context"
	"crypto/md5"
	"crypto/rand"
	"errors"
	"io"
	"net"
	_ "net/http/pprof"
	"net/netip"
	"sync"
	"testing"
	"time"

	"github.com/inazumav/sing-box/log"
	"github.com/sagernet/sing/common/control"
	F "github.com/sagernet/sing/common/format"

	"github.com/docker/docker/api/types"
	"github.com/docker/docker/client"
	"github.com/stretchr/testify/assert"
	"github.com/stretchr/testify/require"
)

// kanged from clash

const (
	ImageShadowsocksRustServer = "ghcr.io/shadowsocks/ssserver-rust:latest"
	ImageShadowsocksRustClient = "ghcr.io/shadowsocks/sslocal-rust:latest"
	ImageV2RayCore             = "v2fly/v2fly-core:latest"
	ImageTrojan                = "trojangfw/trojan:latest"
	ImageNaive                 = "pocat/naiveproxy:client"
	ImageBoringTun             = "ghcr.io/ntkme/boringtun:edge"
	ImageHysteria              = "tobyxdd/hysteria:v1.3.5"
	ImageHysteria2             = "tobyxdd/hysteria:v2"
	ImageNginx                 = "nginx:stable"
	ImageShadowTLS             = "ghcr.io/ihciah/shadow-tls:latest"
	ImageShadowsocksR          = "teddysun/shadowsocks-r:latest"
	ImageXRayCore              = "teddysun/xray:latest"
	ImageShadowsocksLegacy     = "mritd/shadowsocks:latest"
<<<<<<< HEAD
	ImageTUICServer            = ""
	ImageTUICClient            = ""
=======
	ImageTUICServer            = "kilvn/tuic-server:latest"
	ImageTUICClient            = "kilvn/tuic-client:latest"
>>>>>>> 2aa23202
)

var allImages = []string{
	ImageShadowsocksRustServer,
	ImageShadowsocksRustClient,
	ImageV2RayCore,
	ImageTrojan,
	ImageNaive,
	ImageBoringTun,
	ImageHysteria,
	ImageHysteria2,
	ImageNginx,
	ImageShadowTLS,
	ImageShadowsocksR,
	ImageXRayCore,
	ImageShadowsocksLegacy,
<<<<<<< HEAD
	// ImageTUICServer,
	// ImageTUICClient,
=======
	ImageTUICServer,
	ImageTUICClient,
>>>>>>> 2aa23202
}

var localIP = netip.MustParseAddr("127.0.0.1")

func init() {
	dockerClient, err := client.NewClientWithOpts(client.FromEnv, client.WithAPIVersionNegotiation())
	if err != nil {
		panic(err)
	}
	defer dockerClient.Close()

	list, err := dockerClient.ImageList(context.Background(), types.ImageListOptions{All: true})
	if err != nil {
		log.Warn(err)
		return
	}

	imageExist := func(image string) bool {
		for _, item := range list {
			for _, tag := range item.RepoTags {
				if image == tag {
					return true
				}
			}
		}
		return false
	}

	for _, image := range allImages {
		if imageExist(image) {
			continue
		}

		log.Info("pulling image: ", image)
		imageStream, err := dockerClient.ImagePull(context.Background(), image, types.ImagePullOptions{})
		if err != nil {
			panic(err)
		}

		io.Copy(io.Discard, imageStream)
	}
}

func newPingPongPair() (chan []byte, chan []byte, func(t *testing.T) error) {
	pingCh := make(chan []byte)
	pongCh := make(chan []byte)
	test := func(t *testing.T) error {
		defer close(pingCh)
		defer close(pongCh)
		pingOpen := false
		pongOpen := false
		var recv []byte

		for {
			if pingOpen && pongOpen {
				break
			}

			select {
			case recv, pingOpen = <-pingCh:
				assert.True(t, pingOpen)
				assert.Equal(t, []byte("ping"), recv)
			case recv, pongOpen = <-pongCh:
				assert.True(t, pongOpen)
				assert.Equal(t, []byte("pong"), recv)
			case <-time.After(10 * time.Second):
				return errors.New("timeout")
			}
		}
		return nil
	}

	return pingCh, pongCh, test
}

func newLargeDataPair() (chan hashPair, chan hashPair, func(t *testing.T) error) {
	pingCh := make(chan hashPair)
	pongCh := make(chan hashPair)
	test := func(t *testing.T) error {
		defer close(pingCh)
		defer close(pongCh)
		pingOpen := false
		pongOpen := false
		var serverPair hashPair
		var clientPair hashPair

		for {
			if pingOpen && pongOpen {
				break
			}

			select {
			case serverPair, pingOpen = <-pingCh:
				assert.True(t, pingOpen)
			case clientPair, pongOpen = <-pongCh:
				assert.True(t, pongOpen)
			case <-time.After(10 * time.Second):
				return errors.New("timeout")
			}
		}

		assert.Equal(t, serverPair.recvHash, clientPair.sendHash)
		assert.Equal(t, serverPair.sendHash, clientPair.recvHash)

		return nil
	}

	return pingCh, pongCh, test
}

func testPingPongWithConn(t *testing.T, port uint16, cc func() (net.Conn, error)) error {
	l, err := listen("tcp", ":"+F.ToString(port))
	if err != nil {
		return err
	}
	defer l.Close()

	c, err := cc()
	if err != nil {
		return err
	}
	defer c.Close()

	pingCh, pongCh, test := newPingPongPair()
	go func() {
		c, err := l.Accept()
		if err != nil {
			return
		}

		buf := make([]byte, 4)
		if _, err := io.ReadFull(c, buf); err != nil {
			return
		}

		pingCh <- buf
		if _, err := c.Write([]byte("pong")); err != nil {
			return
		}
	}()

	go func() {
		if _, err := c.Write([]byte("ping")); err != nil {
			return
		}

		buf := make([]byte, 4)
		if _, err := io.ReadFull(c, buf); err != nil {
			return
		}

		pongCh <- buf
	}()

	return test(t)
}

func testPingPongWithPacketConn(t *testing.T, port uint16, pcc func() (net.PacketConn, error)) error {
	l, err := listenPacket("udp", ":"+F.ToString(port))
	if err != nil {
		return err
	}
	defer l.Close()

	rAddr := &net.UDPAddr{IP: localIP.AsSlice(), Port: int(port)}

	pingCh, pongCh, test := newPingPongPair()
	go func() {
		buf := make([]byte, 1024)
		n, rAddr, err := l.ReadFrom(buf)
		if err != nil {
			return
		}

		pingCh <- buf[:n]
		if _, err := l.WriteTo([]byte("pong"), rAddr); err != nil {
			return
		}
	}()

	pc, err := pcc()
	if err != nil {
		return err
	}
	defer pc.Close()

	go func() {
		if _, err := pc.WriteTo([]byte("ping"), rAddr); err != nil {
			return
		}

		buf := make([]byte, 1024)
		n, _, err := pc.ReadFrom(buf)
		if err != nil {
			return
		}

		pongCh <- buf[:n]
	}()

	return test(t)
}

type hashPair struct {
	sendHash map[int][]byte
	recvHash map[int][]byte
}

func testLargeDataWithConn(t *testing.T, port uint16, cc func() (net.Conn, error)) error {
	l, err := listen("tcp", ":"+F.ToString(port))
	require.NoError(t, err)
	defer l.Close()

	times := 100
	chunkSize := int64(64 * 1024)

	pingCh, pongCh, test := newLargeDataPair()
	writeRandData := func(conn net.Conn) (map[int][]byte, error) {
		buf := make([]byte, chunkSize)
		hashMap := map[int][]byte{}
		for i := 0; i < times; i++ {
			if _, err := rand.Read(buf[1:]); err != nil {
				return nil, err
			}
			buf[0] = byte(i)

			hash := md5.Sum(buf)
			hashMap[i] = hash[:]

			if _, err := conn.Write(buf); err != nil {
				return nil, err
			}
		}

		return hashMap, nil
	}

	c, err := cc()
	if err != nil {
		return err
	}
	defer c.Close()

	go func() {
		c, err := l.Accept()
		if err != nil {
			return
		}
		defer c.Close()

		hashMap := map[int][]byte{}
		buf := make([]byte, chunkSize)

		for i := 0; i < times; i++ {
			_, err := io.ReadFull(c, buf)
			if err != nil {
				t.Log(err.Error())
				return
			}

			hash := md5.Sum(buf)
			hashMap[int(buf[0])] = hash[:]
		}

		sendHash, err := writeRandData(c)
		if err != nil {
			t.Log(err.Error())
			return
		}

		pingCh <- hashPair{
			sendHash: sendHash,
			recvHash: hashMap,
		}
	}()

	go func() {
		sendHash, err := writeRandData(c)
		if err != nil {
			t.Log(err.Error())
			return
		}

		hashMap := map[int][]byte{}
		buf := make([]byte, chunkSize)

		for i := 0; i < times; i++ {
			_, err := io.ReadFull(c, buf)
			if err != nil {
				t.Log(err.Error())
				return
			}

			hash := md5.Sum(buf)
			hashMap[int(buf[0])] = hash[:]
		}

		pongCh <- hashPair{
			sendHash: sendHash,
			recvHash: hashMap,
		}
	}()

	return test(t)
}

func testLargeDataWithPacketConn(t *testing.T, port uint16, pcc func() (net.PacketConn, error)) error {
	return testLargeDataWithPacketConnSize(t, port, 1024, pcc)
}

func testLargeDataWithPacketConnSize(t *testing.T, port uint16, chunkSize int, pcc func() (net.PacketConn, error)) error {
	l, err := listenPacket("udp", ":"+F.ToString(port))
	if err != nil {
		return err
	}
	defer l.Close()

	rAddr := &net.UDPAddr{IP: localIP.AsSlice(), Port: int(port)}

	times := 2

	pingCh, pongCh, test := newLargeDataPair()
	writeRandData := func(pc net.PacketConn, addr net.Addr) (map[int][]byte, error) {
		hashMap := map[int][]byte{}
		mux := sync.Mutex{}
		for i := 0; i < times; i++ {
			go func(idx int) {
				buf := make([]byte, chunkSize)
				if _, err := rand.Read(buf[1:]); err != nil {
					t.Log(err.Error())
					return
				}
				buf[0] = byte(idx)

				hash := md5.Sum(buf)
				mux.Lock()
				hashMap[idx] = hash[:]
				mux.Unlock()

				if _, err := pc.WriteTo(buf, addr); err != nil {
					t.Log(err.Error())
					return
				}
			}(i)
		}

		return hashMap, nil
	}

	go func() {
		var rAddr net.Addr
		hashMap := map[int][]byte{}
		buf := make([]byte, 64*1024)

		for i := 0; i < times; i++ {
			_, rAddr, err = l.ReadFrom(buf)
			if err != nil {
				t.Log(err.Error())
				return
			}
			hash := md5.Sum(buf[:chunkSize])
			hashMap[int(buf[0])] = hash[:]
		}
		sendHash, err := writeRandData(l, rAddr)
		if err != nil {
			t.Log(err.Error())
			return
		}

		pingCh <- hashPair{
			sendHash: sendHash,
			recvHash: hashMap,
		}
	}()

	pc, err := pcc()
	if err != nil {
		return err
	}
	defer pc.Close()

	go func() {
		sendHash, err := writeRandData(pc, rAddr)
		if err != nil {
			t.Log(err.Error())
			return
		}

		hashMap := map[int][]byte{}
		buf := make([]byte, 64*1024)

		for i := 0; i < times; i++ {
			_, _, err := pc.ReadFrom(buf)
			if err != nil {
				t.Log(err.Error())
				return
			}

			hash := md5.Sum(buf[:chunkSize])
			hashMap[int(buf[0])] = hash[:]
		}

		pongCh <- hashPair{
			sendHash: sendHash,
			recvHash: hashMap,
		}
	}()

	return test(t)
}

func testPacketConnTimeout(t *testing.T, pcc func() (net.PacketConn, error)) error {
	pc, err := pcc()
	if err != nil {
		return err
	}

	err = pc.SetReadDeadline(time.Now().Add(time.Millisecond * 300))
	require.NoError(t, err)

	errCh := make(chan error, 1)
	go func() {
		buf := make([]byte, 1024)
		_, _, err := pc.ReadFrom(buf)
		errCh <- err
	}()

	select {
	case <-errCh:
		return nil
	case <-time.After(time.Second * 10):
		return errors.New("timeout")
	}
}

func listen(network, address string) (net.Listener, error) {
	var lc net.ListenConfig
	lc.Control = control.ReuseAddr()
	var lastErr error
	for i := 0; i < 5; i++ {
		l, err := lc.Listen(context.Background(), network, address)
		if err == nil {
			return l, nil
		}

		lastErr = err
		time.Sleep(5 * time.Millisecond)
	}
	return nil, lastErr
}

func listenPacket(network, address string) (net.PacketConn, error) {
	var lc net.ListenConfig
	lc.Control = control.ReuseAddr()
	var lastErr error
	for i := 0; i < 5; i++ {
		l, err := lc.ListenPacket(context.Background(), network, address)
		if err == nil {
			return l, nil
		}

		lastErr = err
		time.Sleep(5 * time.Millisecond)
	}
	return nil, lastErr
}<|MERGE_RESOLUTION|>--- conflicted
+++ resolved
@@ -13,7 +13,7 @@
 	"testing"
 	"time"
 
-	"github.com/inazumav/sing-box/log"
+	"github.com/sagernet/sing-box/log"
 	"github.com/sagernet/sing/common/control"
 	F "github.com/sagernet/sing/common/format"
 
@@ -39,13 +39,8 @@
 	ImageShadowsocksR          = "teddysun/shadowsocks-r:latest"
 	ImageXRayCore              = "teddysun/xray:latest"
 	ImageShadowsocksLegacy     = "mritd/shadowsocks:latest"
-<<<<<<< HEAD
-	ImageTUICServer            = ""
-	ImageTUICClient            = ""
-=======
 	ImageTUICServer            = "kilvn/tuic-server:latest"
 	ImageTUICClient            = "kilvn/tuic-client:latest"
->>>>>>> 2aa23202
 )
 
 var allImages = []string{
@@ -62,13 +57,8 @@
 	ImageShadowsocksR,
 	ImageXRayCore,
 	ImageShadowsocksLegacy,
-<<<<<<< HEAD
-	// ImageTUICServer,
-	// ImageTUICClient,
-=======
 	ImageTUICServer,
 	ImageTUICClient,
->>>>>>> 2aa23202
 }
 
 var localIP = netip.MustParseAddr("127.0.0.1")
