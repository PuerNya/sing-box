# Install from source

## Requirements

Before sing-box 1.4.0:

* Go 1.18.5 - 1.20.x

Since sing-box 1.4.0:

* Go 1.18.5 - ~
* Go 1.20.0 - ~ if `with_quic` tag enabled

## Installation

```bash
go install -v github.com/inazumav/sing-box/cmd/sing-box@latest
```

Install with options:

```bash
<<<<<<< HEAD
go install -v -tags with_clash_api github.com/inazumav/sing-box/cmd/sing-box@latest
=======
go install -v -tags with_quic,with_wireguard github.com/sagernet/sing-box/cmd/sing-box@latest
>>>>>>> 2aa23202
```

| Build Tag                          | Description                                                                                                                                                                                                                                                                                                                |
|------------------------------------|----------------------------------------------------------------------------------------------------------------------------------------------------------------------------------------------------------------------------------------------------------------------------------------------------------------------------|
| `with_quic`                        | Build with QUIC support, see [QUIC and HTTP3 DNS transports](/configuration/dns/server), [Naive inbound](/configuration/inbound/naive), [Hysteria Inbound](/configuration/inbound/hysteria), [Hysteria Outbound](/configuration/outbound/hysteria) and [V2Ray Transport#QUIC](/configuration/shared/v2ray-transport#quic). |
| `with_grpc`                        | Build with standard gRPC support, see [V2Ray Transport#gRPC](/configuration/shared/v2ray-transport#grpc).                                                                                                                                                                                                                  |
| `with_dhcp`                        | Build with DHCP support, see [DHCP DNS transport](/configuration/dns/server).                                                                                                                                                                                                                                              |
| `with_wireguard`                   | Build with WireGuard support, see [WireGuard outbound](/configuration/outbound/wireguard).                                                                                                                                                                                                                                 |
| `with_shadowsocksr`                | Build with ShadowsocksR support, see [ShadowsocksR outbound](/configuration/outbound/shadowsocksr).                                                                                                                                                                                                                        |
| `with_ech`                         | Build with TLS ECH extension support for TLS outbound, see [TLS](/configuration/shared/tls#ech).                                                                                                                                                                                                                           |
| `with_utls`                        | Build with [uTLS](https://github.com/refraction-networking/utls) support for TLS outbound, see [TLS](/configuration/shared/tls#utls).                                                                                                                                                                                      |
| `with_reality_server`              | Build with reality TLS server support,  see [TLS](/configuration/shared/tls).                                                                                                                                                                                                                                              |
| `with_acme`                        | Build with ACME TLS certificate issuer support, see [TLS](/configuration/shared/tls).                                                                                                                                                                                                                                      |
| `with_clash_api`                   | Build with Clash API support, see [Experimental](/configuration/experimental#clash-api-fields).                                                                                                                                                                                                                            |
| `with_v2ray_api`                   | Build with V2Ray API support, see [Experimental](/configuration/experimental#v2ray-api-fields).                                                                                                                                                                                                                            |
| `with_gvisor`                      | Build with gVisor support, see [Tun inbound](/configuration/inbound/tun#stack) and [WireGuard outbound](/configuration/outbound/wireguard#system_interface).                                                                                                                                                               |
| `with_embedded_tor` (CGO required) | Build with embedded Tor support, see [Tor outbound](/configuration/outbound/tor).                                                                                                                                                                                                                                          |
| `with_lwip` (CGO required)         | Build with LWIP Tun stack support, see [Tun inbound](/configuration/inbound/tun#stack).                                                                                                                                                                                                                                    |

The binary is built under $GOPATH/bin

```bash
sing-box version
```

It is also recommended to use systemd to manage sing-box service,
see [Linux server installation example](/examples/linux-server-installation).<|MERGE_RESOLUTION|>--- conflicted
+++ resolved
@@ -20,11 +20,7 @@
 Install with options:
 
 ```bash
-<<<<<<< HEAD
-go install -v -tags with_clash_api github.com/inazumav/sing-box/cmd/sing-box@latest
-=======
-go install -v -tags with_quic,with_wireguard github.com/sagernet/sing-box/cmd/sing-box@latest
->>>>>>> 2aa23202
+go install -v -tags with_clash_api,with_quic,with_wireguard github.com/inazumav/sing-box/cmd/sing-box@latest
 ```
 
 | Build Tag                          | Description                                                                                                                                                                                                                                                                                                                |
