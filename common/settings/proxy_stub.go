--- conflicted
+++ resolved
@@ -6,11 +6,7 @@
 	"context"
 	"os"
 
-<<<<<<< HEAD
-	"github.com/inazumav/sing-box/adapter"
-=======
 	M "github.com/sagernet/sing/common/metadata"
->>>>>>> 2aa23202
 )
 
 func NewSystemProxy(ctx context.Context, serverAddr M.Socksaddr, supportSOCKS bool) (SystemProxy, error) {
