package route

import (
	"context"
	"errors"
	"net"
	"net/netip"
	"net/url"
	"os"
	"os/user"
	"strings"
	"sync"
	"time"

	"github.com/inazumav/sing-box/adapter"
	"github.com/inazumav/sing-box/common/dialer"
	"github.com/inazumav/sing-box/common/dialer/conntrack"
	"github.com/inazumav/sing-box/common/geoip"
	"github.com/inazumav/sing-box/common/geosite"
	"github.com/inazumav/sing-box/common/mux"
	"github.com/inazumav/sing-box/common/process"
	"github.com/inazumav/sing-box/common/sniff"
	C "github.com/inazumav/sing-box/constant"
	"github.com/inazumav/sing-box/experimental/libbox/platform"
	"github.com/inazumav/sing-box/log"
	"github.com/inazumav/sing-box/ntp"
	"github.com/inazumav/sing-box/option"
	"github.com/inazumav/sing-box/outbound"
	"github.com/inazumav/sing-box/transport/fakeip"
	"github.com/sagernet/sing-dns"
	"github.com/sagernet/sing-tun"
	"github.com/sagernet/sing-vmess"
	"github.com/sagernet/sing/common"
	"github.com/sagernet/sing/common/buf"
	"github.com/sagernet/sing/common/bufio"
	"github.com/sagernet/sing/common/bufio/deadline"
	"github.com/sagernet/sing/common/control"
	E "github.com/sagernet/sing/common/exceptions"
	F "github.com/sagernet/sing/common/format"
	M "github.com/sagernet/sing/common/metadata"
	N "github.com/sagernet/sing/common/network"
	serviceNTP "github.com/sagernet/sing/common/ntp"
	"github.com/sagernet/sing/common/uot"
	"github.com/sagernet/sing/service"
	"github.com/sagernet/sing/service/pause"
)

var _ adapter.Router = (*Router)(nil)

type Router struct {
	ctx                                context.Context
	logger                             log.ContextLogger
	dnsLogger                          log.ContextLogger
	inboundByTag                       map[string]adapter.Inbound
	outbounds                          []adapter.Outbound
	outboundByTag                      map[string]adapter.Outbound
	rules                              []adapter.Rule
	defaultDetour                      string
	defaultOutboundForConnection       adapter.Outbound
	defaultOutboundForPacketConnection adapter.Outbound
	needGeoIPDatabase                  bool
	needGeositeDatabase                bool
	geoIPOptions                       option.GeoIPOptions
	geositeOptions                     option.GeositeOptions
	geoIPReader                        *geoip.Reader
	geositeReader                      *geosite.Reader
	geositeCache                       map[string]adapter.Rule
	dnsClient                          *dns.Client
	defaultDomainStrategy              dns.DomainStrategy
	dnsRules                           []adapter.DNSRule
	defaultTransport                   dns.Transport
	transports                         []dns.Transport
	transportMap                       map[string]dns.Transport
	transportDomainStrategy            map[dns.Transport]dns.DomainStrategy
	dnsReverseMapping                  *DNSReverseMapping
	fakeIPStore                        adapter.FakeIPStore
	fakeIPDualStack                    bool
	interfaceFinder                    myInterfaceFinder
	autoDetectInterface                bool
	defaultInterface                   string
	defaultMark                        int
	networkMonitor                     tun.NetworkUpdateMonitor
	interfaceMonitor                   tun.DefaultInterfaceMonitor
	packageManager                     tun.PackageManager
	processSearcher                    process.Searcher
<<<<<<< HEAD
	timeService                        adapter.TimeService
=======
	timeService                        *ntp.Service
>>>>>>> 2aa23202
	pauseManager                       pause.Manager
	clashServer                        adapter.ClashServer
	v2rayServer                        adapter.V2RayServer
	platformInterface                  platform.Interface
	actionLock                         sync.RWMutex
}

func NewRouter(
	ctx context.Context,
	logFactory log.Factory,
	options option.RouteOptions,
	dnsOptions option.DNSOptions,
	ntpOptions option.NTPOptions,
	inbounds []option.Inbound,
	platformInterface platform.Interface,
) (*Router, error) {
	router := &Router{
		ctx:                   ctx,
		logger:                logFactory.NewLogger("router"),
		dnsLogger:             logFactory.NewLogger("dns"),
		outboundByTag:         make(map[string]adapter.Outbound),
		rules:                 make([]adapter.Rule, 0, len(options.Rules)),
		dnsRules:              make([]adapter.DNSRule, 0, len(dnsOptions.Rules)),
		needGeoIPDatabase:     hasRule(options.Rules, isGeoIPRule) || hasDNSRule(dnsOptions.Rules, isGeoIPDNSRule),
		needGeositeDatabase:   hasRule(options.Rules, isGeositeRule) || hasDNSRule(dnsOptions.Rules, isGeositeDNSRule),
		geoIPOptions:          common.PtrValueOrDefault(options.GeoIP),
		geositeOptions:        common.PtrValueOrDefault(options.Geosite),
		geositeCache:          make(map[string]adapter.Rule),
		defaultDetour:         options.Final,
		defaultDomainStrategy: dns.DomainStrategy(dnsOptions.Strategy),
		autoDetectInterface:   options.AutoDetectInterface,
		defaultInterface:      options.DefaultInterface,
		defaultMark:           options.DefaultMark,
		pauseManager:          pause.ManagerFromContext(ctx),
		platformInterface:     platformInterface,
	}
	router.dnsClient = dns.NewClient(dns.ClientOptions{
		DisableCache:     dnsOptions.DNSClientOptions.DisableCache,
		DisableExpire:    dnsOptions.DNSClientOptions.DisableExpire,
		IndependentCache: dnsOptions.DNSClientOptions.IndependentCache,
		Logger:           router.dnsLogger,
	})
	for i, ruleOptions := range options.Rules {
		routeRule, err := NewRule(router, router.logger, ruleOptions)
		if err != nil {
			return nil, E.Cause(err, "parse rule[", i, "]")
		}
		router.rules = append(router.rules, routeRule)
	}
	for i, dnsRuleOptions := range dnsOptions.Rules {
		dnsRule, err := NewDNSRule(router, router.logger, dnsRuleOptions)
		if err != nil {
			return nil, E.Cause(err, "parse dns rule[", i, "]")
		}
		router.dnsRules = append(router.dnsRules, dnsRule)
	}

	transports := make([]dns.Transport, len(dnsOptions.Servers))
	dummyTransportMap := make(map[string]dns.Transport)
	transportMap := make(map[string]dns.Transport)
	transportTags := make([]string, len(dnsOptions.Servers))
	transportTagMap := make(map[string]bool)
	transportDomainStrategy := make(map[dns.Transport]dns.DomainStrategy)
	for i, server := range dnsOptions.Servers {
		var tag string
		if server.Tag != "" {
			tag = server.Tag
		} else {
			tag = F.ToString(i)
		}
		if transportTagMap[tag] {
			return nil, E.New("duplicate dns server tag: ", tag)
		}
		transportTags[i] = tag
		transportTagMap[tag] = true
	}
	ctx = adapter.ContextWithRouter(ctx, router)
	for {
		lastLen := len(dummyTransportMap)
		for i, server := range dnsOptions.Servers {
			tag := transportTags[i]
			if _, exists := dummyTransportMap[tag]; exists {
				continue
			}
			var detour N.Dialer
			if server.Detour == "" {
				detour = dialer.NewRouter(router)
			} else {
				detour = dialer.NewDetour(router, server.Detour)
			}
			switch server.Address {
			case "local":
			default:
				serverURL, _ := url.Parse(server.Address)
				var serverAddress string
				if serverURL != nil {
					serverAddress = serverURL.Hostname()
				}
				if serverAddress == "" {
					serverAddress = server.Address
				}
				_, notIpAddress := netip.ParseAddr(serverAddress)
				if server.AddressResolver != "" {
					if !transportTagMap[server.AddressResolver] {
						return nil, E.New("parse dns server[", tag, "]: address resolver not found: ", server.AddressResolver)
					}
					if upstream, exists := dummyTransportMap[server.AddressResolver]; exists {
						detour = dns.NewDialerWrapper(detour, router.dnsClient, upstream, dns.DomainStrategy(server.AddressStrategy), time.Duration(server.AddressFallbackDelay))
					} else {
						continue
					}
				} else if notIpAddress != nil && strings.Contains(server.Address, ".") {
					return nil, E.New("parse dns server[", tag, "]: missing address_resolver")
				}
			}
			transport, err := dns.CreateTransport(tag, ctx, logFactory.NewLogger(F.ToString("dns/transport[", tag, "]")), detour, server.Address)
			if err != nil {
				return nil, E.Cause(err, "parse dns server[", tag, "]")
			}
			transports[i] = transport
			dummyTransportMap[tag] = transport
			if server.Tag != "" {
				transportMap[server.Tag] = transport
			}
			strategy := dns.DomainStrategy(server.Strategy)
			if strategy != dns.DomainStrategyAsIS {
				transportDomainStrategy[transport] = strategy
			}
		}
		if len(transports) == len(dummyTransportMap) {
			break
		}
		if lastLen != len(dummyTransportMap) {
			continue
		}
		unresolvedTags := common.MapIndexed(common.FilterIndexed(dnsOptions.Servers, func(index int, server option.DNSServerOptions) bool {
			_, exists := dummyTransportMap[transportTags[index]]
			return !exists
		}), func(index int, server option.DNSServerOptions) string {
			return transportTags[index]
		})
		if len(unresolvedTags) == 0 {
			panic(F.ToString("unexpected unresolved dns servers: ", len(transports), " ", len(dummyTransportMap), " ", len(transportMap)))
		}
		return nil, E.New("found circular reference in dns servers: ", strings.Join(unresolvedTags, " "))
	}
	var defaultTransport dns.Transport
	if dnsOptions.Final != "" {
		defaultTransport = dummyTransportMap[dnsOptions.Final]
		if defaultTransport == nil {
			return nil, E.New("default dns server not found: ", dnsOptions.Final)
		}
	}
	if defaultTransport == nil {
		if len(transports) == 0 {
			transports = append(transports, dns.NewLocalTransport("local", N.SystemDialer))
		}
		defaultTransport = transports[0]
	}
	router.defaultTransport = defaultTransport
	router.transports = transports
	router.transportMap = transportMap
	router.transportDomainStrategy = transportDomainStrategy

	if dnsOptions.ReverseMapping {
		router.dnsReverseMapping = NewDNSReverseMapping()
	}

	if fakeIPOptions := dnsOptions.FakeIP; fakeIPOptions != nil && dnsOptions.FakeIP.Enabled {
		var inet4Range netip.Prefix
		var inet6Range netip.Prefix
		if fakeIPOptions.Inet4Range != nil {
			inet4Range = fakeIPOptions.Inet4Range.Build()
		}
		if fakeIPOptions.Inet6Range != nil {
			inet6Range = fakeIPOptions.Inet6Range.Build()
		}
		router.fakeIPStore = fakeip.NewStore(router, router.logger, inet4Range, inet6Range)
		router.fakeIPDualStack = inet4Range.IsValid() && inet6Range.IsValid()
	}

	usePlatformDefaultInterfaceMonitor := platformInterface != nil && platformInterface.UsePlatformDefaultInterfaceMonitor()
	needInterfaceMonitor := options.AutoDetectInterface || common.Any(inbounds, func(inbound option.Inbound) bool {
		return inbound.HTTPOptions.SetSystemProxy || inbound.MixedOptions.SetSystemProxy || inbound.TunOptions.AutoRoute
	})

	if !usePlatformDefaultInterfaceMonitor {
		networkMonitor, err := tun.NewNetworkUpdateMonitor(router.logger)
		if !((err != nil && !needInterfaceMonitor) || errors.Is(err, os.ErrInvalid)) {
			if err != nil {
				return nil, err
			}
			router.networkMonitor = networkMonitor
			networkMonitor.RegisterCallback(func() {
				_ = router.interfaceFinder.update()
			})
			interfaceMonitor, err := tun.NewDefaultInterfaceMonitor(router.networkMonitor, router.logger, tun.DefaultInterfaceMonitorOptions{
				OverrideAndroidVPN:    options.OverrideAndroidVPN,
				UnderNetworkExtension: platformInterface != nil && platformInterface.UnderNetworkExtension(),
			})
			if err != nil {
				return nil, E.New("auto_detect_interface unsupported on current platform")
			}
			interfaceMonitor.RegisterCallback(router.notifyNetworkUpdate)
			router.interfaceMonitor = interfaceMonitor
		}
	} else {
		interfaceMonitor := platformInterface.CreateDefaultInterfaceMonitor(router.logger)
		interfaceMonitor.RegisterCallback(router.notifyNetworkUpdate)
		router.interfaceMonitor = interfaceMonitor
	}

	needFindProcess := hasRule(options.Rules, isProcessRule) || hasDNSRule(dnsOptions.Rules, isProcessDNSRule) || options.FindProcess
	needPackageManager := C.IsAndroid && platformInterface == nil && (needFindProcess || common.Any(inbounds, func(inbound option.Inbound) bool {
		return len(inbound.TunOptions.IncludePackage) > 0 || len(inbound.TunOptions.ExcludePackage) > 0
	}))
	if needPackageManager {
		packageManager, err := tun.NewPackageManager(router)
		if err != nil {
			return nil, E.Cause(err, "create package manager")
		}
		router.packageManager = packageManager
	}
	if needFindProcess {
		if platformInterface != nil {
			router.processSearcher = platformInterface
		} else {
			searcher, err := process.NewSearcher(process.Config{
				Logger:         logFactory.NewLogger("router/process"),
				PackageManager: router.packageManager,
			})
			if err != nil {
				if err != os.ErrInvalid {
					router.logger.Warn(E.Cause(err, "create process searcher"))
				}
			} else {
				router.processSearcher = searcher
			}
		}
	}
	if ntpOptions.Enabled {
		timeService, err := ntp.NewService(ctx, router, logFactory.NewLogger("ntp"), ntpOptions)
		if err != nil {
			return nil, err
		}
		service.ContextWith[serviceNTP.TimeService](ctx, timeService)
		router.timeService = timeService
	}
	return router, nil
}

func (r *Router) Initialize(inbounds []adapter.Inbound, outbounds []adapter.Outbound, defaultOutbound func() adapter.Outbound) error {
	inboundByTag := make(map[string]adapter.Inbound)
	for _, inbound := range inbounds {
		inboundByTag[inbound.Tag()] = inbound
	}
	outboundByTag := make(map[string]adapter.Outbound)
	for _, detour := range outbounds {
		outboundByTag[detour.Tag()] = detour
	}
	var defaultOutboundForConnection adapter.Outbound
	var defaultOutboundForPacketConnection adapter.Outbound
	if r.defaultDetour != "" {
		detour, loaded := outboundByTag[r.defaultDetour]
		if !loaded {
			return E.New("default detour not found: ", r.defaultDetour)
		}
		if common.Contains(detour.Network(), N.NetworkTCP) {
			defaultOutboundForConnection = detour
		}
		if common.Contains(detour.Network(), N.NetworkUDP) {
			defaultOutboundForPacketConnection = detour
		}
	}
	var index, packetIndex int
	if defaultOutboundForConnection == nil {
		for i, detour := range outbounds {
			if common.Contains(detour.Network(), N.NetworkTCP) {
				index = i
				defaultOutboundForConnection = detour
				break
			}
		}
	}
	if defaultOutboundForPacketConnection == nil {
		for i, detour := range outbounds {
			if common.Contains(detour.Network(), N.NetworkUDP) {
				packetIndex = i
				defaultOutboundForPacketConnection = detour
				break
			}
		}
	}
	if defaultOutboundForConnection == nil || defaultOutboundForPacketConnection == nil {
		detour := defaultOutbound()
		if defaultOutboundForConnection == nil {
			defaultOutboundForConnection = detour
		}
		if defaultOutboundForPacketConnection == nil {
			defaultOutboundForPacketConnection = detour
		}
		outbounds = append(outbounds, detour)
		outboundByTag[detour.Tag()] = detour
	}
	if defaultOutboundForConnection != defaultOutboundForPacketConnection {
		var description string
		if defaultOutboundForConnection.Tag() != "" {
			description = defaultOutboundForConnection.Tag()
		} else {
			description = F.ToString(index)
		}
		var packetDescription string
		if defaultOutboundForPacketConnection.Tag() != "" {
			packetDescription = defaultOutboundForPacketConnection.Tag()
		} else {
			packetDescription = F.ToString(packetIndex)
		}
		r.logger.Info("using ", defaultOutboundForConnection.Type(), "[", description, "] as default outbound for connection")
		r.logger.Info("using ", defaultOutboundForPacketConnection.Type(), "[", packetDescription, "] as default outbound for packet connection")
	}
	r.inboundByTag = inboundByTag
	r.outbounds = outbounds
	r.defaultOutboundForConnection = defaultOutboundForConnection
	r.defaultOutboundForPacketConnection = defaultOutboundForPacketConnection
	r.outboundByTag = outboundByTag
	for i, rule := range r.rules {
		if _, loaded := outboundByTag[rule.Outbound()]; !loaded {
			return E.New("outbound not found for rule[", i, "]: ", rule.Outbound())
		}
	}
	return nil
}

func (r *Router) Outbounds() []adapter.Outbound {
	return r.outbounds
}

func (r *Router) Start() error {
	if r.needGeoIPDatabase {
		err := r.prepareGeoIPDatabase()
		if err != nil {
			return err
		}
	}
	if r.needGeositeDatabase {
		err := r.prepareGeositeDatabase()
		if err != nil {
			return err
		}
	}
	if r.interfaceMonitor != nil {
		err := r.interfaceMonitor.Start()
		if err != nil {
			return err
		}
	}
	if r.networkMonitor != nil {
		err := r.networkMonitor.Start()
		if err != nil {
			return err
		}
	}
	if r.packageManager != nil {
		err := r.packageManager.Start()
		if err != nil {
			return err
		}
	}
	if r.needGeositeDatabase {
		for _, rule := range r.rules {
			err := rule.UpdateGeosite()
			if err != nil {
				r.logger.Error("failed to initialize geosite: ", err)
			}
		}
		for _, rule := range r.dnsRules {
			err := rule.UpdateGeosite()
			if err != nil {
				r.logger.Error("failed to initialize geosite: ", err)
			}
		}
		err := common.Close(r.geositeReader)
		if err != nil {
			return err
		}
		r.geositeCache = nil
		r.geositeReader = nil
	}
	for i, rule := range r.rules {
		err := rule.Start()
		if err != nil {
			return E.Cause(err, "initialize rule[", i, "]")
		}
	}
	for i, rule := range r.dnsRules {
		err := rule.Start()
		if err != nil {
			return E.Cause(err, "initialize DNS rule[", i, "]")
		}
	}
	if r.fakeIPStore != nil {
		err := r.fakeIPStore.Start()
		if err != nil {
			return err
		}
	}
	for i, transport := range r.transports {
		err := transport.Start()
		if err != nil {
			return E.Cause(err, "initialize DNS server[", i, "]")
		}
	}
	if r.timeService != nil {
		err := r.timeService.Start()
		if err != nil {
			return E.Cause(err, "initialize time service")
		}
	}
	return nil
}

func (r *Router) Close() error {
	var err error
	for i, rule := range r.rules {
		r.logger.Trace("closing rule[", i, "]")
		err = E.Append(err, rule.Close(), func(err error) error {
			return E.Cause(err, "close rule[", i, "]")
		})
	}
	for i, rule := range r.dnsRules {
		r.logger.Trace("closing dns rule[", i, "]")
		err = E.Append(err, rule.Close(), func(err error) error {
			return E.Cause(err, "close dns rule[", i, "]")
		})
	}
	for i, transport := range r.transports {
		r.logger.Trace("closing transport[", i, "] ")
		err = E.Append(err, transport.Close(), func(err error) error {
			return E.Cause(err, "close dns transport[", i, "]")
		})
	}
	if r.geoIPReader != nil {
		r.logger.Trace("closing geoip reader")
		err = E.Append(err, common.Close(r.geoIPReader), func(err error) error {
			return E.Cause(err, "close geoip reader")
		})
	}
	if r.interfaceMonitor != nil {
		r.logger.Trace("closing interface monitor")
		err = E.Append(err, r.interfaceMonitor.Close(), func(err error) error {
			return E.Cause(err, "close interface monitor")
		})
	}
	if r.networkMonitor != nil {
		r.logger.Trace("closing network monitor")
		err = E.Append(err, r.networkMonitor.Close(), func(err error) error {
			return E.Cause(err, "close network monitor")
		})
	}
	if r.packageManager != nil {
		r.logger.Trace("closing package manager")
		err = E.Append(err, r.packageManager.Close(), func(err error) error {
			return E.Cause(err, "close package manager")
		})
	}
	if r.timeService != nil {
		r.logger.Trace("closing time service")
		err = E.Append(err, r.timeService.Close(), func(err error) error {
			return E.Cause(err, "close time service")
		})
	}
	if r.fakeIPStore != nil {
		r.logger.Trace("closing fakeip store")
		err = E.Append(err, r.fakeIPStore.Close(), func(err error) error {
			return E.Cause(err, "close fakeip store")
		})
	}
	return err
}

func (r *Router) Outbound(tag string) (adapter.Outbound, bool) {
	outbound, loaded := r.outboundByTag[tag]
	return outbound, loaded
}

func (r *Router) DefaultOutbound(network string) adapter.Outbound {
	if network == N.NetworkTCP {
		return r.defaultOutboundForConnection
	} else {
		return r.defaultOutboundForPacketConnection
	}
}

func (r *Router) FakeIPStore() adapter.FakeIPStore {
	return r.fakeIPStore
}

func (r *Router) RouteConnection(ctx context.Context, conn net.Conn, metadata adapter.InboundContext) error {
	if metadata.InboundDetour != "" {
		if metadata.LastInbound == metadata.InboundDetour {
			return E.New("routing loop on detour: ", metadata.InboundDetour)
		}
		detour := r.inboundByTag[metadata.InboundDetour]
		if detour == nil {
			return E.New("inbound detour not found: ", metadata.InboundDetour)
		}
		injectable, isInjectable := detour.(adapter.InjectableInbound)
		if !isInjectable {
			return E.New("inbound detour is not injectable: ", metadata.InboundDetour)
		}
		if !common.Contains(injectable.Network(), N.NetworkTCP) {
			return E.New("inject: TCP unsupported")
		}
		metadata.LastInbound = metadata.Inbound
		metadata.Inbound = metadata.InboundDetour
		metadata.InboundDetour = ""
		err := injectable.NewConnection(ctx, conn, metadata)
		if err != nil {
			return E.Cause(err, "inject ", detour.Tag())
		}
		return nil
	}
	metadata.Network = N.NetworkTCP
	switch metadata.Destination.Fqdn {
	case mux.Destination.Fqdn:
		r.logger.InfoContext(ctx, "inbound multiplex connection")
		handler := adapter.NewUpstreamHandler(metadata, r.RouteConnection, r.RoutePacketConnection, r)
		return mux.HandleConnection(ctx, handler, r.logger, conn, adapter.UpstreamMetadata(metadata))
	case vmess.MuxDestination.Fqdn:
		r.logger.InfoContext(ctx, "inbound legacy multiplex connection")
		return vmess.HandleMuxConnection(ctx, conn, adapter.NewUpstreamHandler(metadata, r.RouteConnection, r.RoutePacketConnection, r))
	case uot.MagicAddress:
		request, err := uot.ReadRequest(conn)
		if err != nil {
			return E.Cause(err, "read UoT request")
		}
		if request.IsConnect {
			r.logger.InfoContext(ctx, "inbound UoT connect connection to ", request.Destination)
		} else {
			r.logger.InfoContext(ctx, "inbound UoT connection to ", request.Destination)
		}
		metadata.Domain = metadata.Destination.Fqdn
		metadata.Destination = request.Destination
		return r.RoutePacketConnection(ctx, uot.NewConn(conn, *request), metadata)
	case uot.LegacyMagicAddress:
		r.logger.InfoContext(ctx, "inbound legacy UoT connection")
		metadata.Domain = metadata.Destination.Fqdn
		metadata.Destination = M.Socksaddr{Addr: netip.IPv4Unspecified()}
		return r.RoutePacketConnection(ctx, uot.NewConn(conn, uot.Request{}), metadata)
	}

	if r.fakeIPStore != nil && r.fakeIPStore.Contains(metadata.Destination.Addr) {
		domain, loaded := r.fakeIPStore.Lookup(metadata.Destination.Addr)
		if !loaded {
			return E.New("missing fakeip context")
		}
		metadata.OriginDestination = metadata.Destination
		metadata.Destination = M.Socksaddr{
			Fqdn: domain,
			Port: metadata.Destination.Port,
		}
		metadata.FakeIP = true
		r.logger.DebugContext(ctx, "found fakeip domain: ", domain)
	}

	if deadline.NeedAdditionalReadDeadline(conn) {
		conn = deadline.NewConn(conn)
	}

	if metadata.InboundOptions.SniffEnabled {
		buffer := buf.NewPacket()
		buffer.FullReset()
		sniffMetadata, err := sniff.PeekStream(ctx, conn, buffer, time.Duration(metadata.InboundOptions.SniffTimeout), sniff.StreamDomainNameQuery, sniff.TLSClientHello, sniff.HTTPHost)
		if sniffMetadata != nil {
			metadata.Protocol = sniffMetadata.Protocol
			metadata.Domain = sniffMetadata.Domain
			if metadata.InboundOptions.SniffOverrideDestination && M.IsDomainName(metadata.Domain) {
				metadata.Destination = M.Socksaddr{
					Fqdn: metadata.Domain,
					Port: metadata.Destination.Port,
				}
			}
			if metadata.Domain != "" {
				r.logger.DebugContext(ctx, "sniffed protocol: ", metadata.Protocol, ", domain: ", metadata.Domain)
			} else {
				r.logger.DebugContext(ctx, "sniffed protocol: ", metadata.Protocol)
			}
		} else if err != nil {
			r.logger.TraceContext(ctx, "sniffed no protocol: ", err)
		}
		if !buffer.IsEmpty() {
			conn = bufio.NewCachedConn(conn, buffer)
		} else {
			buffer.Release()
		}
	}

	if r.dnsReverseMapping != nil && metadata.Domain == "" {
		domain, loaded := r.dnsReverseMapping.Query(metadata.Destination.Addr)
		if loaded {
			metadata.Domain = domain
			r.logger.DebugContext(ctx, "found reserve mapped domain: ", metadata.Domain)
		}
	}

	if metadata.Destination.IsFqdn() && dns.DomainStrategy(metadata.InboundOptions.DomainStrategy) != dns.DomainStrategyAsIS {
		addresses, err := r.Lookup(adapter.WithContext(ctx, &metadata), metadata.Destination.Fqdn, dns.DomainStrategy(metadata.InboundOptions.DomainStrategy))
		if err != nil {
			return err
		}
		metadata.DestinationAddresses = addresses
		r.dnsLogger.DebugContext(ctx, "resolved [", strings.Join(F.MapToString(metadata.DestinationAddresses), " "), "]")
	}
	ctx, matchedRule, detour, err := r.match(ctx, &metadata, r.defaultOutboundForConnection)
	if err != nil {
		return err
	}
	if !common.Contains(detour.Network(), N.NetworkTCP) {
		return E.New("missing supported outbound, closing connection")
	}
	if r.clashServer != nil {
		trackerConn, tracker := r.clashServer.RoutedConnection(ctx, conn, metadata, matchedRule)
		defer tracker.Leave()
		conn = trackerConn
	}
	if r.v2rayServer != nil {
		if statsService := r.v2rayServer.StatsService(); statsService != nil {
			conn = statsService.RoutedConnection(metadata.Inbound, detour.Tag(), metadata.User, conn)
		}
	}
	return detour.NewConnection(ctx, conn, metadata)
}

func (r *Router) RoutePacketConnection(ctx context.Context, conn N.PacketConn, metadata adapter.InboundContext) error {
	if metadata.InboundDetour != "" {
		if metadata.LastInbound == metadata.InboundDetour {
			return E.New("routing loop on detour: ", metadata.InboundDetour)
		}
		detour := r.inboundByTag[metadata.InboundDetour]
		if detour == nil {
			return E.New("inbound detour not found: ", metadata.InboundDetour)
		}
		injectable, isInjectable := detour.(adapter.InjectableInbound)
		if !isInjectable {
			return E.New("inbound detour is not injectable: ", metadata.InboundDetour)
		}
		if !common.Contains(injectable.Network(), N.NetworkUDP) {
			return E.New("inject: UDP unsupported")
		}
		metadata.LastInbound = metadata.Inbound
		metadata.Inbound = metadata.InboundDetour
		metadata.InboundDetour = ""
		err := injectable.NewPacketConnection(ctx, conn, metadata)
		if err != nil {
			return E.Cause(err, "inject ", detour.Tag())
		}
		return nil
	}
	metadata.Network = N.NetworkUDP

	if r.fakeIPStore != nil && r.fakeIPStore.Contains(metadata.Destination.Addr) {
		domain, loaded := r.fakeIPStore.Lookup(metadata.Destination.Addr)
		if !loaded {
			return E.New("missing fakeip context")
		}
		metadata.OriginDestination = metadata.Destination
		metadata.Destination = M.Socksaddr{
			Fqdn: domain,
			Port: metadata.Destination.Port,
		}
		metadata.FakeIP = true
		r.logger.DebugContext(ctx, "found fakeip domain: ", domain)
	}

	// Currently we don't have deadline usages for UDP connections
	/*if deadline.NeedAdditionalReadDeadline(conn) {
		conn = deadline.NewPacketConn(bufio.NewNetPacketConn(conn))
	}*/

	if metadata.InboundOptions.SniffEnabled || metadata.Destination.Addr.IsUnspecified() {
		buffer := buf.NewPacket()
		buffer.FullReset()
		destination, err := conn.ReadPacket(buffer)
		if err != nil {
			buffer.Release()
			return err
		}
		if metadata.Destination.Addr.IsUnspecified() {
			metadata.Destination = destination
		}
		if metadata.InboundOptions.SniffEnabled {
			sniffMetadata, _ := sniff.PeekPacket(ctx, buffer.Bytes(), sniff.DomainNameQuery, sniff.QUICClientHello, sniff.STUNMessage)
			if sniffMetadata != nil {
				metadata.Protocol = sniffMetadata.Protocol
				metadata.Domain = sniffMetadata.Domain
				if metadata.InboundOptions.SniffOverrideDestination && M.IsDomainName(metadata.Domain) {
					metadata.Destination = M.Socksaddr{
						Fqdn: metadata.Domain,
						Port: metadata.Destination.Port,
					}
				}
				if metadata.Domain != "" {
					r.logger.DebugContext(ctx, "sniffed packet protocol: ", metadata.Protocol, ", domain: ", metadata.Domain)
				} else {
					r.logger.DebugContext(ctx, "sniffed packet protocol: ", metadata.Protocol)
				}
			}
		}
		conn = bufio.NewCachedPacketConn(conn, buffer, destination)
	}
	if r.dnsReverseMapping != nil && metadata.Domain == "" {
		domain, loaded := r.dnsReverseMapping.Query(metadata.Destination.Addr)
		if loaded {
			metadata.Domain = domain
			r.logger.DebugContext(ctx, "found reserve mapped domain: ", metadata.Domain)
		}
	}
	if metadata.Destination.IsFqdn() && dns.DomainStrategy(metadata.InboundOptions.DomainStrategy) != dns.DomainStrategyAsIS {
		addresses, err := r.Lookup(adapter.WithContext(ctx, &metadata), metadata.Destination.Fqdn, dns.DomainStrategy(metadata.InboundOptions.DomainStrategy))
		if err != nil {
			return err
		}
		metadata.DestinationAddresses = addresses
		r.dnsLogger.DebugContext(ctx, "resolved [", strings.Join(F.MapToString(metadata.DestinationAddresses), " "), "]")
	}
	ctx, matchedRule, detour, err := r.match(ctx, &metadata, r.defaultOutboundForPacketConnection)
	if err != nil {
		return err
	}
	if !common.Contains(detour.Network(), N.NetworkUDP) {
		return E.New("missing supported outbound, closing packet connection")
	}
	if r.clashServer != nil {
		trackerConn, tracker := r.clashServer.RoutedPacketConnection(ctx, conn, metadata, matchedRule)
		defer tracker.Leave()
		conn = trackerConn
	}
	if r.v2rayServer != nil {
		if statsService := r.v2rayServer.StatsService(); statsService != nil {
			conn = statsService.RoutedPacketConnection(metadata.Inbound, detour.Tag(), metadata.User, conn)
		}
	}
	if metadata.FakeIP {
		conn = fakeip.NewNATPacketConn(conn, metadata.OriginDestination, metadata.Destination)
	}
	return detour.NewPacketConnection(ctx, conn, metadata)
}

func (r *Router) match(ctx context.Context, metadata *adapter.InboundContext, defaultOutbound adapter.Outbound) (context.Context, adapter.Rule, adapter.Outbound, error) {
	matchRule, matchOutbound := r.match0(ctx, metadata, defaultOutbound)
	if contextOutbound, loaded := outbound.TagFromContext(ctx); loaded {
		if contextOutbound == matchOutbound.Tag() {
			return nil, nil, nil, E.New("connection loopback in outbound/", matchOutbound.Type(), "[", matchOutbound.Tag(), "]")
		}
	}
	ctx = outbound.ContextWithTag(ctx, matchOutbound.Tag())
	return ctx, matchRule, matchOutbound, nil
}

func (r *Router) match0(ctx context.Context, metadata *adapter.InboundContext, defaultOutbound adapter.Outbound) (adapter.Rule, adapter.Outbound) {
	if r.processSearcher != nil {
		var originDestination netip.AddrPort
		if metadata.OriginDestination.IsValid() {
			originDestination = metadata.OriginDestination.AddrPort()
		} else if metadata.Destination.IsIP() {
			originDestination = metadata.Destination.AddrPort()
		}
		processInfo, err := process.FindProcessInfo(r.processSearcher, ctx, metadata.Network, metadata.Source.AddrPort(), originDestination)
		if err != nil {
			r.logger.InfoContext(ctx, "failed to search process: ", err)
		} else {
			if processInfo.ProcessPath != "" {
				r.logger.InfoContext(ctx, "found process path: ", processInfo.ProcessPath)
			} else if processInfo.PackageName != "" {
				r.logger.InfoContext(ctx, "found package name: ", processInfo.PackageName)
			} else if processInfo.UserId != -1 {
				if /*needUserName &&*/ true {
					osUser, _ := user.LookupId(F.ToString(processInfo.UserId))
					if osUser != nil {
						processInfo.User = osUser.Username
					}
				}
				if processInfo.User != "" {
					r.logger.InfoContext(ctx, "found user: ", processInfo.User)
				} else {
					r.logger.InfoContext(ctx, "found user id: ", processInfo.UserId)
				}
			}
			metadata.ProcessInfo = processInfo
		}
	}
	for i, rule := range r.rules {
		if rule.Match(metadata) {
			detour := rule.Outbound()
			r.logger.DebugContext(ctx, "match[", i, "] ", rule.String(), " => ", detour)
			if outbound, loaded := r.Outbound(detour); loaded {
				return rule, outbound
			}
			r.logger.ErrorContext(ctx, "outbound not found: ", detour)
		}
	}
	return nil, defaultOutbound
}

func (r *Router) InterfaceFinder() control.InterfaceFinder {
	return &r.interfaceFinder
}

func (r *Router) UpdateInterfaces() error {
	if r.platformInterface == nil || !r.platformInterface.UsePlatformInterfaceGetter() {
		return r.interfaceFinder.update()
	} else {
		interfaces, err := r.platformInterface.Interfaces()
		if err != nil {
			return err
		}
		r.interfaceFinder.updateInterfaces(common.Map(interfaces, func(it platform.NetworkInterface) net.Interface {
			return net.Interface{
				Name:  it.Name,
				Index: it.Index,
				MTU:   it.MTU,
			}
		}))
		return nil
	}
}

func (r *Router) AutoDetectInterface() bool {
	return r.autoDetectInterface
}

func (r *Router) AutoDetectInterfaceFunc() control.Func {
	if r.platformInterface != nil && r.platformInterface.UsePlatformAutoDetectInterfaceControl() {
		return r.platformInterface.AutoDetectInterfaceControl()
	} else {
		return control.BindToInterfaceFunc(r.InterfaceFinder(), func(network string, address string) (interfaceName string, interfaceIndex int) {
			remoteAddr := M.ParseSocksaddr(address).Addr
			if C.IsLinux {
				return r.InterfaceMonitor().DefaultInterfaceName(remoteAddr), -1
			} else {
				return "", r.InterfaceMonitor().DefaultInterfaceIndex(remoteAddr)
			}
		})
	}
}

func (r *Router) DefaultInterface() string {
	return r.defaultInterface
}

func (r *Router) DefaultMark() int {
	return r.defaultMark
}

func (r *Router) Rules() []adapter.Rule {
	return r.rules
}

func (r *Router) NetworkMonitor() tun.NetworkUpdateMonitor {
	return r.networkMonitor
}

func (r *Router) InterfaceMonitor() tun.DefaultInterfaceMonitor {
	return r.interfaceMonitor
}

func (r *Router) PackageManager() tun.PackageManager {
	return r.packageManager
}

func (r *Router) ClashServer() adapter.ClashServer {
	return r.clashServer
}

func (r *Router) SetClashServer(server adapter.ClashServer) {
	r.clashServer = server
}

func (r *Router) V2RayServer() adapter.V2RayServer {
	return r.v2rayServer
}

func (r *Router) SetV2RayServer(server adapter.V2RayServer) {
	r.v2rayServer = server
}

func (r *Router) OnPackagesUpdated(packages int, sharedUsers int) {
	r.logger.Info("updated packages list: ", packages, " packages, ", sharedUsers, " shared users")
}

func (r *Router) NewError(ctx context.Context, err error) {
	common.Close(err)
	if E.IsClosedOrCanceled(err) {
		r.logger.DebugContext(ctx, "connection closed: ", err)
		return
	}
	r.logger.ErrorContext(ctx, err)
}

func (r *Router) notifyNetworkUpdate(event int) {
	if event == tun.EventNoRoute {
		r.pauseManager.NetworkPause()
		r.logger.Error("missing default interface")
	} else {
		r.pauseManager.NetworkWake()
		if C.IsAndroid && r.platformInterface == nil {
			var vpnStatus string
			if r.interfaceMonitor.AndroidVPNEnabled() {
				vpnStatus = "enabled"
			} else {
				vpnStatus = "disabled"
			}
			r.logger.Info("updated default interface ", r.interfaceMonitor.DefaultInterfaceName(netip.IPv4Unspecified()), ", index ", r.interfaceMonitor.DefaultInterfaceIndex(netip.IPv4Unspecified()), ", vpn ", vpnStatus)
		} else {
			r.logger.Info("updated default interface ", r.interfaceMonitor.DefaultInterfaceName(netip.IPv4Unspecified()), ", index ", r.interfaceMonitor.DefaultInterfaceIndex(netip.IPv4Unspecified()))
<<<<<<< HEAD
		}
	}

	conntrack.Close()

	for _, outbound := range r.outbounds {
		listener, isListener := outbound.(adapter.InterfaceUpdateListener)
		if isListener {
			listener.InterfaceUpdated()
		}
	}
=======
		}
	}

	r.ResetNetwork()
>>>>>>> 2aa23202
	return
}

func (r *Router) ResetNetwork() error {
	conntrack.Close()

	for _, outbound := range r.outbounds {
		listener, isListener := outbound.(adapter.InterfaceUpdateListener)
		if isListener {
			listener.InterfaceUpdated()
		}
	}

	for _, transport := range r.transports {
		transport.Reset()
	}
	return nil
}<|MERGE_RESOLUTION|>--- conflicted
+++ resolved
@@ -74,7 +74,6 @@
 	transportDomainStrategy            map[dns.Transport]dns.DomainStrategy
 	dnsReverseMapping                  *DNSReverseMapping
 	fakeIPStore                        adapter.FakeIPStore
-	fakeIPDualStack                    bool
 	interfaceFinder                    myInterfaceFinder
 	autoDetectInterface                bool
 	defaultInterface                   string
@@ -83,11 +82,7 @@
 	interfaceMonitor                   tun.DefaultInterfaceMonitor
 	packageManager                     tun.PackageManager
 	processSearcher                    process.Searcher
-<<<<<<< HEAD
-	timeService                        adapter.TimeService
-=======
 	timeService                        *ntp.Service
->>>>>>> 2aa23202
 	pauseManager                       pause.Manager
 	clashServer                        adapter.ClashServer
 	v2rayServer                        adapter.V2RayServer
@@ -266,7 +261,6 @@
 			inet6Range = fakeIPOptions.Inet6Range.Build()
 		}
 		router.fakeIPStore = fakeip.NewStore(router, router.logger, inet4Range, inet6Range)
-		router.fakeIPDualStack = inet4Range.IsValid() && inet6Range.IsValid()
 	}
 
 	usePlatformDefaultInterfaceMonitor := platformInterface != nil && platformInterface.UsePlatformDefaultInterfaceMonitor()
@@ -1003,10 +997,14 @@
 			r.logger.Info("updated default interface ", r.interfaceMonitor.DefaultInterfaceName(netip.IPv4Unspecified()), ", index ", r.interfaceMonitor.DefaultInterfaceIndex(netip.IPv4Unspecified()), ", vpn ", vpnStatus)
 		} else {
 			r.logger.Info("updated default interface ", r.interfaceMonitor.DefaultInterfaceName(netip.IPv4Unspecified()), ", index ", r.interfaceMonitor.DefaultInterfaceIndex(netip.IPv4Unspecified()))
-<<<<<<< HEAD
-		}
-	}
-
+		}
+	}
+
+	r.ResetNetwork()
+	return
+}
+
+func (r *Router) ResetNetwork() error {
 	conntrack.Close()
 
 	for _, outbound := range r.outbounds {
@@ -1015,24 +1013,6 @@
 			listener.InterfaceUpdated()
 		}
 	}
-=======
-		}
-	}
-
-	r.ResetNetwork()
->>>>>>> 2aa23202
-	return
-}
-
-func (r *Router) ResetNetwork() error {
-	conntrack.Close()
-
-	for _, outbound := range r.outbounds {
-		listener, isListener := outbound.(adapter.InterfaceUpdateListener)
-		if isListener {
-			listener.InterfaceUpdated()
-		}
-	}
 
 	for _, transport := range r.transports {
 		transport.Reset()
