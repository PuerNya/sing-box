package option

import (
	"github.com/inazumav/sing-box/common/json"
	C "github.com/inazumav/sing-box/constant"
	E "github.com/sagernet/sing/common/exceptions"
	M "github.com/sagernet/sing/common/metadata"
)

type _Outbound struct {
	Type                string                      `json:"type"`
	Tag                 string                      `json:"tag,omitempty"`
	DirectOptions       DirectOutboundOptions       `json:"-"`
	SocksOptions        SocksOutboundOptions        `json:"-"`
	HTTPOptions         HTTPOutboundOptions         `json:"-"`
	ShadowsocksOptions  ShadowsocksOutboundOptions  `json:"-"`
	VMessOptions        VMessOutboundOptions        `json:"-"`
	TrojanOptions       TrojanOutboundOptions       `json:"-"`
	WireGuardOptions    WireGuardOutboundOptions    `json:"-"`
	HysteriaOptions     HysteriaOutboundOptions     `json:"-"`
	TorOptions          TorOutboundOptions          `json:"-"`
	SSHOptions          SSHOutboundOptions          `json:"-"`
	ShadowTLSOptions    ShadowTLSOutboundOptions    `json:"-"`
	ShadowsocksROptions ShadowsocksROutboundOptions `json:"-"`
	VLESSOptions        VLESSOutboundOptions        `json:"-"`
	TUICOptions         TUICOutboundOptions         `json:"-"`
<<<<<<< HEAD
=======
	Hysteria2Options    Hysteria2OutboundOptions    `json:"-"`
>>>>>>> 2aa23202
	SelectorOptions     SelectorOutboundOptions     `json:"-"`
	URLTestOptions      URLTestOutboundOptions      `json:"-"`
}

type Outbound _Outbound

func (h Outbound) MarshalJSON() ([]byte, error) {
	var v any
	switch h.Type {
	case C.TypeDirect:
		v = h.DirectOptions
	case C.TypeBlock, C.TypeDNS:
		v = nil
	case C.TypeSOCKS:
		v = h.SocksOptions
	case C.TypeHTTP:
		v = h.HTTPOptions
	case C.TypeShadowsocks:
		v = h.ShadowsocksOptions
	case C.TypeVMess:
		v = h.VMessOptions
	case C.TypeTrojan:
		v = h.TrojanOptions
	case C.TypeWireGuard:
		v = h.WireGuardOptions
	case C.TypeHysteria:
		v = h.HysteriaOptions
	case C.TypeTor:
		v = h.TorOptions
	case C.TypeSSH:
		v = h.SSHOptions
	case C.TypeShadowTLS:
		v = h.ShadowTLSOptions
	case C.TypeShadowsocksR:
		v = h.ShadowsocksROptions
	case C.TypeVLESS:
		v = h.VLESSOptions
	case C.TypeTUIC:
		v = h.TUICOptions
<<<<<<< HEAD
=======
	case C.TypeHysteria2:
		v = h.Hysteria2Options
>>>>>>> 2aa23202
	case C.TypeSelector:
		v = h.SelectorOptions
	case C.TypeURLTest:
		v = h.URLTestOptions
	default:
		return nil, E.New("unknown outbound type: ", h.Type)
	}
	return MarshallObjects((_Outbound)(h), v)
}

func (h *Outbound) UnmarshalJSON(bytes []byte) error {
	err := json.Unmarshal(bytes, (*_Outbound)(h))
	if err != nil {
		return err
	}
	var v any
	switch h.Type {
	case C.TypeDirect:
		v = &h.DirectOptions
	case C.TypeBlock, C.TypeDNS:
		v = nil
	case C.TypeSOCKS:
		v = &h.SocksOptions
	case C.TypeHTTP:
		v = &h.HTTPOptions
	case C.TypeShadowsocks:
		v = &h.ShadowsocksOptions
	case C.TypeVMess:
		v = &h.VMessOptions
	case C.TypeTrojan:
		v = &h.TrojanOptions
	case C.TypeWireGuard:
		v = &h.WireGuardOptions
	case C.TypeHysteria:
		v = &h.HysteriaOptions
	case C.TypeTor:
		v = &h.TorOptions
	case C.TypeSSH:
		v = &h.SSHOptions
	case C.TypeShadowTLS:
		v = &h.ShadowTLSOptions
	case C.TypeShadowsocksR:
		v = &h.ShadowsocksROptions
	case C.TypeVLESS:
		v = &h.VLESSOptions
	case C.TypeTUIC:
		v = &h.TUICOptions
<<<<<<< HEAD
=======
	case C.TypeHysteria2:
		v = &h.Hysteria2Options
>>>>>>> 2aa23202
	case C.TypeSelector:
		v = &h.SelectorOptions
	case C.TypeURLTest:
		v = &h.URLTestOptions
	default:
		return E.New("unknown outbound type: ", h.Type)
	}
	err = UnmarshallExcluded(bytes, (*_Outbound)(h), v)
	if err != nil {
		return E.Cause(err, "outbound options")
	}
	return nil
}

type DialerOptions struct {
	Detour             string         `json:"detour,omitempty"`
	BindInterface      string         `json:"bind_interface,omitempty"`
	Inet4BindAddress   *ListenAddress `json:"inet4_bind_address,omitempty"`
	Inet6BindAddress   *ListenAddress `json:"inet6_bind_address,omitempty"`
	ProtectPath        string         `json:"protect_path,omitempty"`
	RoutingMark        int            `json:"routing_mark,omitempty"`
	ReuseAddr          bool           `json:"reuse_addr,omitempty"`
	ConnectTimeout     Duration       `json:"connect_timeout,omitempty"`
	TCPFastOpen        bool           `json:"tcp_fast_open,omitempty"`
	TCPMultiPath       bool           `json:"tcp_multi_path,omitempty"`
	UDPFragment        *bool          `json:"udp_fragment,omitempty"`
	UDPFragmentDefault bool           `json:"-"`
	DomainStrategy     DomainStrategy `json:"domain_strategy,omitempty"`
	FallbackDelay      Duration       `json:"fallback_delay,omitempty"`
}

type ServerOptions struct {
	Server     string `json:"server"`
	ServerPort uint16 `json:"server_port"`
}

func (o ServerOptions) Build() M.Socksaddr {
	return M.ParseSocksaddrHostPort(o.Server, o.ServerPort)
}

type MultiplexOptions struct {
	Enabled        bool   `json:"enabled,omitempty"`
	Protocol       string `json:"protocol,omitempty"`
	MaxConnections int    `json:"max_connections,omitempty"`
	MinStreams     int    `json:"min_streams,omitempty"`
	MaxStreams     int    `json:"max_streams,omitempty"`
	Padding        bool   `json:"padding,omitempty"`
}<|MERGE_RESOLUTION|>--- conflicted
+++ resolved
@@ -24,10 +24,7 @@
 	ShadowsocksROptions ShadowsocksROutboundOptions `json:"-"`
 	VLESSOptions        VLESSOutboundOptions        `json:"-"`
 	TUICOptions         TUICOutboundOptions         `json:"-"`
-<<<<<<< HEAD
-=======
 	Hysteria2Options    Hysteria2OutboundOptions    `json:"-"`
->>>>>>> 2aa23202
 	SelectorOptions     SelectorOutboundOptions     `json:"-"`
 	URLTestOptions      URLTestOutboundOptions      `json:"-"`
 }
@@ -67,11 +64,8 @@
 		v = h.VLESSOptions
 	case C.TypeTUIC:
 		v = h.TUICOptions
-<<<<<<< HEAD
-=======
 	case C.TypeHysteria2:
 		v = h.Hysteria2Options
->>>>>>> 2aa23202
 	case C.TypeSelector:
 		v = h.SelectorOptions
 	case C.TypeURLTest:
@@ -119,11 +113,8 @@
 		v = &h.VLESSOptions
 	case C.TypeTUIC:
 		v = &h.TUICOptions
-<<<<<<< HEAD
-=======
 	case C.TypeHysteria2:
 		v = &h.Hysteria2Options
->>>>>>> 2aa23202
 	case C.TypeSelector:
 		v = &h.SelectorOptions
 	case C.TypeURLTest:
